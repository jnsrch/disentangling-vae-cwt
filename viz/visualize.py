--- conflicted
+++ resolved
@@ -1,21 +1,15 @@
+import numpy as np
+import os
+
 import torch
 from scipy import stats
 from torch.autograd import Variable
 from torchvision.utils import make_grid, save_image
-<<<<<<< HEAD
-from torchvision import transforms
-from PIL import Image, ImageDraw
 
 from utils.datasets import get_background
 from viz.latent_traversals import LatentTraverser
-from viz.viz_helpers import reorder_img, read_avg_kl_from_file, add_labels, upsample
-
-import numpy as np
-import csv
-import os
-import json
-=======
->>>>>>> 351c49c8
+from viz.viz_helpers import (reorder_img, read_avg_kl_from_file, add_labels,
+                             upsample, make_grid_img)
 
 
 class Visualizer():
@@ -44,7 +38,7 @@
         self.model_dir = model_dir
         self.dataset = dataset
 
-    def show_disentanglement_fig2(self, reconstruction_data, latent_sweep_data, heat_map_data, latent_order=None, heat_map_size = (32,32), filename='imgs/show_disentanglement.png',size=8, sample_latent_space=None):
+    def show_disentanglement_fig2(self, reconstruction_data, latent_sweep_data, heat_map_data, latent_order=None, heat_map_size=(32, 32), filename='imgs/show_disentanglement.png', size=8, sample_latent_space=None):
         """ Reproduce Figure 2 from Burgess https://arxiv.org/pdf/1804.03599.pdf
             TODO: STILL TO BE IMPLEMENTED
         """
@@ -102,8 +96,7 @@
                     latent_sample for _, latent_sample in sorted(zip(latent_order, heat_map), reverse=True)
                 ]
             heat_map_np = np.array(heat_map)
-            upsampled_heat_map = torch.tensor(upsample(input_data=heat_map_np, scale_factor=2))   
-
+            upsampled_heat_map = torch.tensor(upsample(input_data=heat_map_np, scale_factor=2))
 
         # Function: all_latent_traversals
         # Plot reconstructions in test mode, i.e. without sampling from latent
@@ -114,7 +107,7 @@
             sample = self.model.sample_latent(input_data)
         # means = latent_dist[1]
 
-        avg_kl_list = read_avg_kl_from_file(os.path.join(self.model_dir, 'losses.log'),self.model.latent_dim)
+        avg_kl_list = read_avg_kl_from_file(os.path.join(self.model_dir, 'losses.log'), self.model.latent_dim)
 
         # Perform line traversal of every latent
         latent_samples = []
@@ -125,7 +118,7 @@
         latent_samples = [
             latent_sample for _, latent_sample in sorted(zip(avg_kl_list, latent_samples), reverse=True)
         ]
-        
+
         sorted_avg_kl_list = [
             round(float(avg_kl_sample), 3) for avg_kl_sample, _ in sorted(zip(avg_kl_list, latent_samples), reverse=True)
         ]
@@ -133,26 +126,26 @@
         # Decode samples
         generated = self._decode_latents(torch.cat(latent_samples, dim=0))
 
-        list_heat_map  = []
+        list_heat_map = []
         for i in range(0, self.model.latent_dim):
-            list_heat_map.append(upsampled_heat_map[i,0,:,:])
-        
+            list_heat_map.append(upsampled_heat_map[i, 0, :, :])
+
         heat_map_sorted = [
             list_heat_map for _, list_heat_map in sorted(zip(avg_kl_list, list_heat_map), reverse=True)
         ]
-        
-        new_torch = torch.tensor(np.zeros((self.model.latent_dim,1,64,64)))
+
+        new_torch = torch.tensor(np.zeros((self.model.latent_dim, 1, 64, 64)))
         for i in range(0, self.model.latent_dim):
-            new_torch[i,0,:,:]=heat_map_sorted[i]
+            new_torch[i, 0, :, :] = heat_map_sorted[i]
         nr_imgs_per_latent = size
 
         # combine all images in the right order
         combined_torch = comparison
-        for i in range(0,self.model.latent_dim):
-            combined_torch = torch.cat((combined_torch, generated[nr_imgs_per_latent*i:nr_imgs_per_latent*(i+1),:,:,:].float()))
-            combined_torch = torch.cat((combined_torch, new_torch[i:i+1,:,:,:].float()))
- 
-        traversal_images_with_text = add_labels('KL',combined_torch, size+1, sorted_avg_kl_list, self.dataset)
+        for i in range(0, self.model.latent_dim):
+            combined_torch = torch.cat((combined_torch, generated[nr_imgs_per_latent * i:nr_imgs_per_latent * (i + 1), :, :, :].float()))
+            combined_torch = torch.cat((combined_torch, new_torch[i:i + 1, :, :, :].float()))
+
+        traversal_images_with_text = add_labels('KL', combined_torch, size + 1, sorted_avg_kl_list, self.dataset)
 
         if self.save_images:
             traversal_images_with_text.save(filename)
@@ -220,7 +213,6 @@
         data : torch.Tensor
             Data to be reconstructed. Shape (N, C, H, W)
 
-<<<<<<< HEAD
         filename : string
             Name of file in which results are stored.
         """
@@ -231,14 +223,6 @@
             input_data = data.to(self.device)
             sample = self.model.sample_latent(input_data)
         return self.all_latent_traversals(sample_latent_space=sample, filename=filename)
-=======
-                if self.save_images:
-                    [name, extension] = filename.split('.')
-                    heat_map_name = name + '-{}'.format(latent_dim) + '.' + extension
-                    save_image(heat_map.data, heat_map_name, nrow=latent_dim)
-                else:
-                    return make_grid_img(heat_map.data, nrow=latent_dim)
->>>>>>> 351c49c8
 
     def reconstruction_comparisons(self, data, size=(8, 8), filename='imgs/recon_comp.png', exclude_original=False, exclude_recon=False):
         """
@@ -289,13 +273,13 @@
             comparison = torch.cat([originals, reconstructions])
 
         if self.save_images:
-            save_image(comparison.data, filename, nrow=size[0], pad_value=(1 - get_background(self.dataset)))
-        else:
-<<<<<<< HEAD
-            return make_grid(comparison.data, nrow=size[0], pad_value=(1 - get_background(self.dataset)))
-=======
-            return make_grid_img(comparison.data, nrow=size[0])
->>>>>>> 351c49c8
+            save_image(comparison.data, filename,
+                       nrow=size[0],
+                       pad_value=(1 - get_background(self.dataset)))
+        else:
+            return make_grid_img(comparison.data,
+                                 nrow=size[0],
+                                 pad_value=(1 - get_background(self.dataset)))
 
     def samples(self, size=(8, 8), filename='imgs/samples.png'):
         """
@@ -316,11 +300,9 @@
         if self.save_images:
             save_image(generated.data, filename, nrow=size[1], pad_value=(1 - get_background(self.dataset)))
         else:
-<<<<<<< HEAD
-            return make_grid(generated.data, nrow=size[1], pad_value=(1 - get_background(self.dataset)))
-=======
-            return make_grid_img(generated.data, nrow=size[1])
->>>>>>> 351c49c8
+            return make_grid_img(generated.data,
+                                 nrow=size[1],
+                                 pad_value=(1 - get_background(self.dataset)))
 
     def latent_traversal_line(self, idx=None, size=8,
                               filename='imgs/traversal_line.png'):
@@ -340,13 +322,13 @@
         generated = self._decode_latents(latent_samples)
 
         if self.save_images:
-            save_image(generated.data, filename, nrow=size, pad_value=(1 - get_background(self.dataset)))
-        else:
-<<<<<<< HEAD
-            return make_grid(generated.data, nrow=size, pad_value=(1 - get_background(self.dataset)))
-=======
-            return make_grid_img(generated.data, nrow=size)
->>>>>>> 351c49c8
+            save_image(generated.data, filename,
+                       nrow=size,
+                       pad_value=(1 - get_background(self.dataset)))
+        else:
+            make_grid_img(generated.data,
+                          nrow=size,
+                          pad_value=(1 - get_background(self.dataset)))
 
     def latent_traversal_grid(self, idx=None, axis=None, size=(5, 5),
                               filename='imgs/traversal_grid.png'):
@@ -369,11 +351,9 @@
         if self.save_images:
             save_image(generated.data, filename, nrow=size[1], pad_value=(1 - get_background(self.dataset)))
         else:
-<<<<<<< HEAD
-            return make_grid(generated.data, nrow=size[1], pad_value=(1 - get_background(self.dataset)))
-=======
-            return make_grid_img(generated.data, nrow=size[1])
->>>>>>> 351c49c8
+            return make_grid_img(generated.data,
+                                 nrow=size[1],
+                                 pad_value=(1 - get_background(self.dataset)))
 
     def all_latent_traversals(self, sample_latent_space=None, size=8, filename='imgs/all_traversals.png'):
         """
@@ -392,8 +372,8 @@
         """
         latent_samples = []
 
-        avg_kl_list = read_avg_kl_from_file(os.path.join(self.model_dir, 'losses.log'),self.model.latent_dim)
-        
+        avg_kl_list = read_avg_kl_from_file(os.path.join(self.model_dir, 'losses.log'), self.model.latent_dim)
+
         # Perform line traversal of every latent
         for idx in range(self.model.latent_dim):
             latent_samples.append(self.latent_traverser.traverse_line(idx=idx,
@@ -408,22 +388,21 @@
 
         # Decode samples
         generated = self._decode_latents(torch.cat(latent_samples, dim=0))
-        traversal_images_with_text = add_labels(
-            label_name='KL',
-            tensor=generated,
-            num_rows=size,
-            sorted_list=sorted_avg_kl_list,
-            dataset=self.dataset)
-
-        if self.save_images:
+
+        if self.save_images:
+            traversal_images_with_text = add_labels(
+                label_name='KL',
+                tensor=generated,
+                num_rows=size,
+                sorted_list=sorted_avg_kl_list,
+                dataset=self.dataset)
+
             traversal_images_with_text.save(filename)
             return avg_kl_list
         else:
-<<<<<<< HEAD
-            return make_grid(generated.data, nrow=size, pad_value=(1 - get_background(self.dataset)))
-=======
-            return make_grid_img(generated.data, nrow=size)
->>>>>>> 351c49c8
+            return make_grid_img(generated.data,
+                                 nrow=size,
+                                 pad_value=(1 - get_background(self.dataset)))
 
     def _decode_latents(self, latent_samples):
         """
@@ -436,65 +415,4 @@
             of latent distribution.
         """
         latent_samples = latent_samples.to(self.device)
-        return self.model.decoder(latent_samples).cpu()
-<<<<<<< HEAD
-=======
-
-
-def make_grid_img(tensor, **kwargs):
-    """Converts a tensor to a grid of images that can be read by imageio.
-
-    Notes
-    -----
-    * from in https://github.com/pytorch/vision/blob/master/torchvision/utils.py
-
-    Parameters
-    ----------
-    tensor (torch.Tensor or list): 4D mini-batch Tensor of shape (B x C x H x W)
-        or a list of images all of the same size.
-
-    kwargs:
-        Additional arguments to `make_grid_img`.
-    """
-    grid = make_grid(tensor, **kwargs)
-    img_grid = grid.mul_(255).add_(0.5).clamp_(0, 255).permute(1, 2, 0)
-    img_grid = img_grid.to('cpu', torch.uint8).numpy()
-    return img_grid
-
-
-def reorder_img(orig_img, reorder, by_row=True, img_size=(3, 32, 32), padding=2):
-    """
-    Reorders rows or columns of an image grid.
-
-    Parameters
-    ----------
-    orig_img : torch.Tensor
-        Original image. Shape (channels, width, height)
-
-    reorder : list of ints
-        List corresponding to desired permutation of rows or columns
-
-    by_row : bool
-        If True reorders rows, otherwise reorders columns
-
-    img_size : tuple of ints
-        Image size following pytorch convention
-
-    padding : int
-        Number of pixels used to pad in torchvision.utils.make_grid_img
-    """
-    reordered_img = torch.zeros(orig_img.size())
-    _, height, width = img_size
-
-    for new_idx, old_idx in enumerate(reorder):
-        if by_row:
-            start_pix_new = new_idx * (padding + height) + padding
-            start_pix_old = old_idx * (padding + height) + padding
-            reordered_img[:, start_pix_new:start_pix_new + height, :] = orig_img[:, start_pix_old:start_pix_old + height, :]
-        else:
-            start_pix_new = new_idx * (padding + width) + padding
-            start_pix_old = old_idx * (padding + width) + padding
-            reordered_img[:, :, start_pix_new:start_pix_new + width] = orig_img[:, :, start_pix_old:start_pix_old + width]
-
-    return reordered_img
->>>>>>> 351c49c8
+        return self.model.decoder(latent_samples).cpu()