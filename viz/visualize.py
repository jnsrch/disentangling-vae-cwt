--- conflicted
+++ resolved
@@ -107,7 +107,7 @@
         # Pass data through VAE to obtain reconstruction
         with torch.no_grad():
             input_data = latent_sweep_data.to(self.device)
-            sample_posterior = self.model.sample_latent(input_data)
+            sample = self.model.sample_latent(input_data)
         # means = latent_dist[1]
 
         avg_kl_list = read_avg_kl_from_file(os.path.join(self.model_dir, TRAIN_FILE), self.model.latent_dim)
@@ -117,7 +117,7 @@
         for idx in range(self.model.latent_dim):
             latent_samples.append(self.latent_traverser.traverse_line(idx=idx,
                                                                       size=size,
-                                                                      sample_latent_space=sample_posterior))
+                                                                      sample_latent_space=None))
         latent_samples = [
             latent_sample for _, latent_sample in sorted(zip(avg_kl_list, latent_samples), reverse=True)
         ]
@@ -137,11 +137,7 @@
             list_heat_map for _, list_heat_map in sorted(zip(avg_kl_list, list_heat_map), reverse=True)
         ]
 
-<<<<<<< HEAD
-        new_torch = torch.tensor(np.zeros((self.model.latent_dim,1,64,64)))
-=======
         new_torch = torch.tensor(np.zeros((self.model.latent_dim, 1, 64, 64)))
->>>>>>> 4d35b67b
         for i in range(0, self.model.latent_dim):
             new_torch[i, 0, :, :] = heat_map_sorted[i]
         nr_imgs_per_latent = size
