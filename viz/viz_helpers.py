import csv
import torch

from torchvision.utils import make_grid
from torchvision import transforms
from utils.datasets import get_background
from PIL import Image, ImageDraw



def reorder_img(orig_img, reorder, by_row=True, img_size=(3, 32, 32), padding=2):
    """
    Reorders rows or columns of an image grid.

    Parameters
    ----------
    orig_img : torch.Tensor
        Original image. Shape (channels, width, height)

    reorder : list of ints
        List corresponding to desired permutation of rows or columns

    by_row : bool
        If True reorders rows, otherwise reorders columns

    img_size : tuple of ints
        Image size following pytorch convention

    padding : int
        Number of pixels used to pad in torchvision.utils.make_grid
    """
    reordered_img = torch.zeros(orig_img.size())
    _, height, width = img_size

    for new_idx, old_idx in enumerate(reorder):
        if by_row:
            start_pix_new = new_idx * (padding + height) + padding
            start_pix_old = old_idx * (padding + height) + padding
            reordered_img[:, start_pix_new:start_pix_new + height, :] = orig_img[:, start_pix_old:start_pix_old + height, :]
        else:
            start_pix_new = new_idx * (padding + width) + padding
            start_pix_old = old_idx * (padding + width) + padding
            reordered_img[:, :, start_pix_new:start_pix_new + width] = orig_img[:, :, start_pix_old:start_pix_old + width]

    return reordered_img


def read_avg_kl_from_file(log_file_path, nr_latent_variables):
    """ Read the average KL per latent dimension at the final stage of training from the log file.
    """
    with open(log_file_path, 'r') as f:
        total_list = list(csv.reader(f))
        avg_kl = [0] * nr_latent_variables
        for i in range(1, nr_latent_variables + 1):
            avg_kl[i - 1] = total_list[-(2 + nr_latent_variables) + i][2]

    return avg_kl


def add_labels(label_name, tensor, num_rows, sorted_list, dataset):
    """ Adds the average KL per latent dimension as a label next to the relevant row as in
        figure 2 of Burgress et al.
    """
    # Convert tensor to PIL Image
    tensor = make_grid(tensor.data, nrow=num_rows, pad_value=(1 - get_background(dataset)))
    all_traversal_im = transforms.ToPILImage()(tensor)
    # Resize image
    new_width = int(1.3 * all_traversal_im.width)
    new_size = (all_traversal_im.height, new_width)
    traversal_images_with_text = Image.new("RGB", new_size, color='white')
    traversal_images_with_text.paste(all_traversal_im, (0, 0))
    # Add KL text alongside each row
<<<<<<< HEAD
    fraction_x = 1 / mult_x + 0.050
    text_list = ['orig', 'recon']
    draw = ImageDraw.Draw(traversal_images_with_text)
    for i in range(0, 2):
        draw.text(xy=(int(fraction_x * traversal_images_with_text.width),
                      int((i / (len(sorted_list) + 2) +
                           1 / (2 * (len(sorted_list) + 2))) * all_traversal_im.height)),
                  text=text_list[i],
                  fill=(0, 0, 0))

    for latent_idx, latent_dim in enumerate(sorted_list):
        draw.text(xy=(int(fraction_x * traversal_images_with_text.width),
                      int(((latent_idx + 2) / (len(sorted_list) + 2) +
                           1 / (2 * (len(sorted_list) + 2))) * all_traversal_im.height)),
                  text="KL = {}".format(latent_dim),
                  fill=(0, 0, 0))
    return traversal_images_with_text


def upsample(input_data, scale_factor):
    # dubplicate
    new_array = np.zeros((input_data.shape[0], input_data.shape[1], input_data.shape[2] * scale_factor, input_data.shape[3] * scale_factor))
    for latent_dim in range(0, input_data.shape[0]):
        for x in range(0, input_data.shape[2]):
            for y in range(0, input_data.shape[2]):
                new_array[latent_dim, 0, x * scale_factor:x * scale_factor + scale_factor - 1, y * scale_factor:y * scale_factor + scale_factor - 1] = input_data[latent_dim, 0, x, y]
    return new_array


def make_grid_img(tensor, **kwargs):
    """Converts a tensor to a grid of images that can be read by imageio.

    Notes
    -----
    * from in https://github.com/pytorch/vision/blob/master/torchvision/utils.py

    Parameters
    ----------
    tensor (torch.Tensor or list): 4D mini-batch Tensor of shape (B x C x H x W)
        or a list of images all of the same size.

    kwargs:
        Additional arguments to `make_grid_img`.
    """
    grid = make_grid(tensor, **kwargs)
    img_grid = grid.mul_(255).add_(0.5).clamp_(0, 255).permute(1, 2, 0)
    img_grid = img_grid.to('cpu', torch.uint8).numpy()
    return img_grid
=======
    draw = ImageDraw.Draw(traversal_images_with_text)
    for idx, elem in enumerate(sorted_list):
        draw.text(xy=(int(0.825 * traversal_images_with_text.width),
                        int((idx / len(sorted_list) + \
                            1 / (2 * len(sorted_list))) * all_traversal_im.height)),
                    text="{} = {}".format(label_name, elem),
                    fill=(0,0,0))
    return traversal_images_with_text
>>>>>>> 6d2decc5
<|MERGE_RESOLUTION|>--- conflicted
+++ resolved
@@ -1,11 +1,11 @@
 import csv
+import numpy as np
 import torch
 
 from torchvision.utils import make_grid
 from torchvision import transforms
 from utils.datasets import get_background
 from PIL import Image, ImageDraw
-
 
 
 def reorder_img(orig_img, reorder, by_row=True, img_size=(3, 32, 32), padding=2):
@@ -69,8 +69,8 @@
     new_size = (all_traversal_im.height, new_width)
     traversal_images_with_text = Image.new("RGB", new_size, color='white')
     traversal_images_with_text.paste(all_traversal_im, (0, 0))
+
     # Add KL text alongside each row
-<<<<<<< HEAD
     fraction_x = 1 / mult_x + 0.050
     text_list = ['orig', 'recon']
     draw = ImageDraw.Draw(traversal_images_with_text)
@@ -118,14 +118,4 @@
     grid = make_grid(tensor, **kwargs)
     img_grid = grid.mul_(255).add_(0.5).clamp_(0, 255).permute(1, 2, 0)
     img_grid = img_grid.to('cpu', torch.uint8).numpy()
-    return img_grid
-=======
-    draw = ImageDraw.Draw(traversal_images_with_text)
-    for idx, elem in enumerate(sorted_list):
-        draw.text(xy=(int(0.825 * traversal_images_with_text.width),
-                        int((idx / len(sorted_list) + \
-                            1 / (2 * len(sorted_list))) * all_traversal_im.height)),
-                    text="{} = {}".format(label_name, elem),
-                    fill=(0,0,0))
-    return traversal_images_with_text
->>>>>>> 6d2decc5
+    return img_grid