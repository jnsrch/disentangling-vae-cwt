import csv
import numpy as np
import torch

from torchvision.utils import make_grid
from torchvision import transforms
from utils.datasets import get_background
from PIL import Image, ImageDraw


def reorder_img(orig_img, reorder, by_row=True, img_size=(3, 32, 32), padding=2):
    """
    Reorders rows or columns of an image grid.

    Parameters
    ----------
    orig_img : torch.Tensor
        Original image. Shape (channels, width, height)

    reorder : list of ints
        List corresponding to desired permutation of rows or columns

    by_row : bool
        If True reorders rows, otherwise reorders columns

    img_size : tuple of ints
        Image size following pytorch convention

    padding : int
        Number of pixels used to pad in torchvision.utils.make_grid
    """
    reordered_img = torch.zeros(orig_img.size())
    _, height, width = img_size

    for new_idx, old_idx in enumerate(reorder):
        if by_row:
            start_pix_new = new_idx * (padding + height) + padding
            start_pix_old = old_idx * (padding + height) + padding
            reordered_img[:, start_pix_new:start_pix_new + height, :] = orig_img[:, start_pix_old:start_pix_old + height, :]
        else:
            start_pix_new = new_idx * (padding + width) + padding
            start_pix_old = old_idx * (padding + width) + padding
            reordered_img[:, :, start_pix_new:start_pix_new + width] = orig_img[:, :, start_pix_old:start_pix_old + width]

    return reordered_img


def read_avg_kl_from_file(log_file_path, nr_latent_variables):
    """ Read the average KL per latent dimension at the final stage of training from the log file.
    """
    with open(log_file_path, 'r') as f:
        total_list = list(csv.reader(f))
<<<<<<< HEAD
        avg_kl = [0]*nr_latent_variables
        for i in range(1, nr_latent_variables+1):
            avg_kl[i-1] = total_list[1][-(2+nr_latent_variables)+i]
=======
        avg_kl = [0] * nr_latent_variables
        for i in range(1, nr_latent_variables + 1):
            avg_kl[i - 1] = total_list[-(2 + nr_latent_variables) + i][2]
>>>>>>> 9cc21be7

    return avg_kl


def add_labels(label_name, tensor, num_rows, sorted_list, dataset):
    """ Adds the average KL per latent dimension as a label next to the relevant row as in
        figure 2 of Burgress et al.
    """
    # Convert tensor to PIL Image
    tensor = make_grid(tensor.data, nrow=num_rows, pad_value=(1 - get_background(dataset)))
    all_traversal_im = transforms.ToPILImage()(tensor)
    # Resize image
    new_width = int(1.3 * all_traversal_im.width)
    new_size = (all_traversal_im.height, new_width)
    traversal_images_with_text = Image.new("RGB", new_size, color='white')
    traversal_images_with_text.paste(all_traversal_im, (0, 0))

    # Add KL text alongside each row
    fraction_x = 1 / mult_x + 0.050
    text_list = ['orig', 'recon']
    draw = ImageDraw.Draw(traversal_images_with_text)
    for i in range(0, 2):
        draw.text(xy=(int(fraction_x * traversal_images_with_text.width),
                      int((i / (len(sorted_list) + 2) +
                           1 / (2 * (len(sorted_list) + 2))) * all_traversal_im.height)),
                  text=text_list[i],
                  fill=(0, 0, 0))

    for latent_idx, latent_dim in enumerate(sorted_list):
        draw.text(xy=(int(fraction_x * traversal_images_with_text.width),
                      int(((latent_idx + 2) / (len(sorted_list) + 2) +
                           1 / (2 * (len(sorted_list) + 2))) * all_traversal_im.height)),
                  text="KL = {}".format(latent_dim),
                  fill=(0, 0, 0))
    return traversal_images_with_text


def upsample(input_data, scale_factor):
    # dubplicate
    new_array = np.zeros((input_data.shape[0], input_data.shape[1], input_data.shape[2] * scale_factor, input_data.shape[3] * scale_factor))
    for latent_dim in range(0, input_data.shape[0]):
        for x in range(0, input_data.shape[2]):
            for y in range(0, input_data.shape[2]):
                new_array[latent_dim, 0, x * scale_factor:x * scale_factor + scale_factor - 1, y * scale_factor:y * scale_factor + scale_factor - 1] = input_data[latent_dim, 0, x, y]
    return new_array


def make_grid_img(tensor, **kwargs):
    """Converts a tensor to a grid of images that can be read by imageio.

    Notes
    -----
    * from in https://github.com/pytorch/vision/blob/master/torchvision/utils.py

    Parameters
    ----------
    tensor (torch.Tensor or list): 4D mini-batch Tensor of shape (B x C x H x W)
        or a list of images all of the same size.

    kwargs:
        Additional arguments to `make_grid_img`.
    """
    grid = make_grid(tensor, **kwargs)
    img_grid = grid.mul_(255).add_(0.5).clamp_(0, 255).permute(1, 2, 0)
    img_grid = img_grid.to('cpu', torch.uint8).numpy()
    return img_grid<|MERGE_RESOLUTION|>--- conflicted
+++ resolved
@@ -50,15 +50,9 @@
     """
     with open(log_file_path, 'r') as f:
         total_list = list(csv.reader(f))
-<<<<<<< HEAD
-        avg_kl = [0]*nr_latent_variables
-        for i in range(1, nr_latent_variables+1):
-            avg_kl[i-1] = total_list[1][-(2+nr_latent_variables)+i]
-=======
         avg_kl = [0] * nr_latent_variables
         for i in range(1, nr_latent_variables + 1):
             avg_kl[i - 1] = total_list[-(2 + nr_latent_variables) + i][2]
->>>>>>> 9cc21be7
 
     return avg_kl
 
